--- conflicted
+++ resolved
@@ -111,11 +111,7 @@
     }
 }
 
-<<<<<<< HEAD
-TEST_F(TestRoot, testUnsafe)
-=======
 TEST_F(TestRoot, testProbe)
->>>>>>> 57d4201c
 {
     using RootNode = FloatTree::RootNodeType;
 
@@ -127,7 +123,123 @@
     auto* child = new RootNode::ChildNodeType(Coord(0, 0, 4096), 5.0f, true);
     EXPECT_TRUE(root.addChild(child)); // always returns true
 
-<<<<<<< HEAD
+    { // probeNode, probeConstNode
+        auto* node1 = root.probeNode<RootNode::ChildNodeType>(Coord(0, 0, 4096));
+        EXPECT_TRUE(bool(node1));
+        auto* node2 = root.probeNode<RootNode::ChildNodeType>(Coord(4096, 0, 0));
+        EXPECT_FALSE(bool(node2));
+        const RootNode& constRoot = root;
+        auto* node3 = constRoot.probeNode<RootNode::ChildNodeType>(Coord(0, 0, 4096));
+        EXPECT_TRUE(bool(node3));
+        auto* node4 = constRoot.probeNode<RootNode::ChildNodeType>(Coord(4096, 0, 0));
+        EXPECT_FALSE(bool(node4));
+        auto* node5 = root.probeConstNode<RootNode::ChildNodeType>(Coord(0, 0, 4096));
+        EXPECT_TRUE(bool(node5));
+        auto* node6 = root.probeConstNode<RootNode::ChildNodeType>(Coord(4096, 0, 0));
+        EXPECT_FALSE(bool(node6));
+    }
+
+    { // probeChild, probeConstChild
+        auto* node1 = root.probeChild(Coord(0, 0, 4096));
+        EXPECT_TRUE(bool(node1));
+        auto* node2 = root.probeChild(Coord(4096, 0, 0));
+        EXPECT_FALSE(bool(node2));
+        const RootNode& constRoot = root;
+        auto* node3 = constRoot.probeChild(Coord(0, 0, 4096));
+        EXPECT_TRUE(bool(node3));
+        auto* node4 = constRoot.probeChild(Coord(4096, 0, 0));
+        EXPECT_FALSE(bool(node4));
+        auto* node5 = root.probeConstChild(Coord(0, 0, 4096));
+        EXPECT_TRUE(bool(node5));
+        auto* node6 = root.probeConstChild(Coord(4096, 0, 0));
+        EXPECT_FALSE(bool(node6));
+    }
+
+    RootNode::ChildNodeType* childPtr = nullptr;
+    const RootNode::ChildNodeType* constChildPtr = nullptr;
+    float value = -1.0f;
+    bool active = false;
+
+    { // probe, probeConst - child
+        bool keyExists = root.probe(Coord(0, 0, 4096), childPtr, value, active);
+        EXPECT_TRUE(keyExists);
+        EXPECT_TRUE(bool(childPtr));
+        childPtr = nullptr;
+        keyExists = root.probe(Coord(0, 10, 4096), childPtr, value, active);
+        EXPECT_TRUE(keyExists);
+        EXPECT_TRUE(bool(childPtr));
+        childPtr = nullptr;
+        EXPECT_FALSE(root.probe(Coord(4096, 4096, 4096), childPtr, value, active));
+        EXPECT_FALSE(bool(childPtr));
+
+        const RootNode& constRoot = root;
+        keyExists = constRoot.probe(Coord(0, 0, 4096), constChildPtr, value, active);
+        EXPECT_TRUE(keyExists);
+        EXPECT_TRUE(bool(constChildPtr));
+        constChildPtr = nullptr;
+        EXPECT_FALSE(root.probe(Coord(4096, 4096, 4096), constChildPtr, value, active));
+        EXPECT_FALSE(bool(childPtr));
+
+        keyExists = root.probeConst(Coord(0, 0, 4096), constChildPtr, value, active);
+        EXPECT_TRUE(keyExists);
+        EXPECT_TRUE(bool(constChildPtr));
+        constChildPtr = nullptr;
+        EXPECT_FALSE(root.probeConst(Coord(4096, 4096, 4096), constChildPtr, value, active));
+        EXPECT_FALSE(bool(constChildPtr));
+    }
+
+    { // probe, probeConst - tile
+        EXPECT_TRUE(root.probe(Coord(0, 0, 0), childPtr, value, active));
+        EXPECT_FALSE(bool(childPtr));
+        EXPECT_EQ(value, 2.0f);
+        EXPECT_EQ(active, true);
+        value = -1.0f;
+        EXPECT_TRUE(root.probe(Coord(4096, 0, 0), childPtr, value, active));
+        EXPECT_FALSE(bool(childPtr));
+        EXPECT_EQ(value, 3.0f);
+        EXPECT_EQ(active, false);
+        EXPECT_FALSE(root.probe(Coord(4096, 4096, 4096), childPtr, value, active));
+        EXPECT_FALSE(bool(childPtr));
+
+        const RootNode& constRoot = root;
+        EXPECT_TRUE(constRoot.probe(Coord(0, 0, 0), constChildPtr, value, active));
+        EXPECT_FALSE(bool(constChildPtr));
+        EXPECT_EQ(value, 2.0f);
+        EXPECT_EQ(active, true);
+        value = -1.0f;
+        EXPECT_TRUE(root.probe(Coord(4096, 0, 0), constChildPtr, value, active));
+        EXPECT_FALSE(bool(constChildPtr));
+        EXPECT_EQ(value, 3.0f);
+        EXPECT_EQ(active, false);
+        EXPECT_FALSE(root.probe(Coord(4096, 4096, 4096), constChildPtr, value, active));
+        EXPECT_FALSE(bool(constChildPtr));
+
+        EXPECT_TRUE(root.probeConst(Coord(0, 0, 0), constChildPtr, value, active));
+        EXPECT_FALSE(bool(constChildPtr));
+        EXPECT_EQ(value, 2.0f);
+        EXPECT_EQ(active, true);
+        value = -1.0f;
+        EXPECT_TRUE(root.probeConst(Coord(4096, 0, 0), constChildPtr, value, active));
+        EXPECT_FALSE(bool(constChildPtr));
+        EXPECT_EQ(value, 3.0f);
+        EXPECT_EQ(active, false);
+        EXPECT_FALSE(root.probeConst(Coord(4096, 4096, 4096), constChildPtr, value, active));
+        EXPECT_FALSE(bool(constChildPtr));
+    }
+}
+
+TEST_F(TestRoot, testUnsafe)
+{
+    using RootNode = FloatTree::RootNodeType;
+
+    RootNode root(1.0f);
+
+    root.addTile(Coord(1, 2, 3), 2.0f, true);
+    root.addTile(Coord(4096, 2, 3), 3.0f, false);
+
+    auto* child = new RootNode::ChildNodeType(Coord(0, 0, 4096), 5.0f, true);
+    EXPECT_TRUE(root.addChild(child)); // always returns true
+
     { // get value
         EXPECT_EQ(root.getTileValueUnsafe(Coord(1, 2, 3)), 2.0f);
         EXPECT_EQ(root.getTileValueUnsafe(Coord(4096, 2, 3)), 3.0f);
@@ -146,109 +258,5 @@
         EXPECT_TRUE(node2);
         auto* node3 = root.getConstChildUnsafe(Coord(0, 0, 4096));
         EXPECT_TRUE(node3);
-=======
-    { // probeNode, probeConstNode
-        auto* node1 = root.probeNode<RootNode::ChildNodeType>(Coord(0, 0, 4096));
-        EXPECT_TRUE(bool(node1));
-        auto* node2 = root.probeNode<RootNode::ChildNodeType>(Coord(4096, 0, 0));
-        EXPECT_FALSE(bool(node2));
-        const RootNode& constRoot = root;
-        auto* node3 = constRoot.probeNode<RootNode::ChildNodeType>(Coord(0, 0, 4096));
-        EXPECT_TRUE(bool(node3));
-        auto* node4 = constRoot.probeNode<RootNode::ChildNodeType>(Coord(4096, 0, 0));
-        EXPECT_FALSE(bool(node4));
-        auto* node5 = root.probeConstNode<RootNode::ChildNodeType>(Coord(0, 0, 4096));
-        EXPECT_TRUE(bool(node5));
-        auto* node6 = root.probeConstNode<RootNode::ChildNodeType>(Coord(4096, 0, 0));
-        EXPECT_FALSE(bool(node6));
-    }
-
-    { // probeChild, probeConstChild
-        auto* node1 = root.probeChild(Coord(0, 0, 4096));
-        EXPECT_TRUE(bool(node1));
-        auto* node2 = root.probeChild(Coord(4096, 0, 0));
-        EXPECT_FALSE(bool(node2));
-        const RootNode& constRoot = root;
-        auto* node3 = constRoot.probeChild(Coord(0, 0, 4096));
-        EXPECT_TRUE(bool(node3));
-        auto* node4 = constRoot.probeChild(Coord(4096, 0, 0));
-        EXPECT_FALSE(bool(node4));
-        auto* node5 = root.probeConstChild(Coord(0, 0, 4096));
-        EXPECT_TRUE(bool(node5));
-        auto* node6 = root.probeConstChild(Coord(4096, 0, 0));
-        EXPECT_FALSE(bool(node6));
-    }
-
-    RootNode::ChildNodeType* childPtr = nullptr;
-    const RootNode::ChildNodeType* constChildPtr = nullptr;
-    float value = -1.0f;
-    bool active = false;
-
-    { // probe, probeConst - child
-        bool keyExists = root.probe(Coord(0, 0, 4096), childPtr, value, active);
-        EXPECT_TRUE(keyExists);
-        EXPECT_TRUE(bool(childPtr));
-        childPtr = nullptr;
-        keyExists = root.probe(Coord(0, 10, 4096), childPtr, value, active);
-        EXPECT_TRUE(keyExists);
-        EXPECT_TRUE(bool(childPtr));
-        childPtr = nullptr;
-        EXPECT_FALSE(root.probe(Coord(4096, 4096, 4096), childPtr, value, active));
-        EXPECT_FALSE(bool(childPtr));
-
-        const RootNode& constRoot = root;
-        keyExists = constRoot.probe(Coord(0, 0, 4096), constChildPtr, value, active);
-        EXPECT_TRUE(keyExists);
-        EXPECT_TRUE(bool(constChildPtr));
-        constChildPtr = nullptr;
-        EXPECT_FALSE(root.probe(Coord(4096, 4096, 4096), constChildPtr, value, active));
-        EXPECT_FALSE(bool(childPtr));
-
-        keyExists = root.probeConst(Coord(0, 0, 4096), constChildPtr, value, active);
-        EXPECT_TRUE(keyExists);
-        EXPECT_TRUE(bool(constChildPtr));
-        constChildPtr = nullptr;
-        EXPECT_FALSE(root.probeConst(Coord(4096, 4096, 4096), constChildPtr, value, active));
-        EXPECT_FALSE(bool(constChildPtr));
-    }
-
-    { // probe, probeConst - tile
-        EXPECT_TRUE(root.probe(Coord(0, 0, 0), childPtr, value, active));
-        EXPECT_FALSE(bool(childPtr));
-        EXPECT_EQ(value, 2.0f);
-        EXPECT_EQ(active, true);
-        value = -1.0f;
-        EXPECT_TRUE(root.probe(Coord(4096, 0, 0), childPtr, value, active));
-        EXPECT_FALSE(bool(childPtr));
-        EXPECT_EQ(value, 3.0f);
-        EXPECT_EQ(active, false);
-        EXPECT_FALSE(root.probe(Coord(4096, 4096, 4096), childPtr, value, active));
-        EXPECT_FALSE(bool(childPtr));
-
-        const RootNode& constRoot = root;
-        EXPECT_TRUE(constRoot.probe(Coord(0, 0, 0), constChildPtr, value, active));
-        EXPECT_FALSE(bool(constChildPtr));
-        EXPECT_EQ(value, 2.0f);
-        EXPECT_EQ(active, true);
-        value = -1.0f;
-        EXPECT_TRUE(root.probe(Coord(4096, 0, 0), constChildPtr, value, active));
-        EXPECT_FALSE(bool(constChildPtr));
-        EXPECT_EQ(value, 3.0f);
-        EXPECT_EQ(active, false);
-        EXPECT_FALSE(root.probe(Coord(4096, 4096, 4096), constChildPtr, value, active));
-        EXPECT_FALSE(bool(constChildPtr));
-
-        EXPECT_TRUE(root.probeConst(Coord(0, 0, 0), constChildPtr, value, active));
-        EXPECT_FALSE(bool(constChildPtr));
-        EXPECT_EQ(value, 2.0f);
-        EXPECT_EQ(active, true);
-        value = -1.0f;
-        EXPECT_TRUE(root.probeConst(Coord(4096, 0, 0), constChildPtr, value, active));
-        EXPECT_FALSE(bool(constChildPtr));
-        EXPECT_EQ(value, 3.0f);
-        EXPECT_EQ(active, false);
-        EXPECT_FALSE(root.probeConst(Coord(4096, 4096, 4096), constChildPtr, value, active));
-        EXPECT_FALSE(bool(constChildPtr));
->>>>>>> 57d4201c
     }
 }