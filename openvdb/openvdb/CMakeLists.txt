# Copyright Contributors to the OpenVDB Project
# SPDX-License-Identifier: MPL-2.0
#
#[=======================================================================[

  CMake Configuration for OpenVDB Core

#]=======================================================================]

cmake_minimum_required(VERSION 3.15)
project(OpenVDBCore LANGUAGES CXX)

include(GNUInstallDirs)

###### OpenVDB Core Options

option(OPENVDB_CORE_SHARED "Build dynamically linked version of the core library." ON)
option(OPENVDB_CORE_STATIC "Build statically linked version of the core library." ON)

if(NOT OPENVDB_NAMESPACE_SUFFIX)
  set(OPENVDB_NAMESPACE_SUFFIX "" CACHE STRING
    "An optional custom string to append to the OpenVDB namespace. This is used to configure version.h.")
endif()

set(OPENVDB_SHARED_LIBRARY_NAME "openvdb" CACHE STRING
  "The base name of the built shared openvdb library. Prefixed by \"lib\" on UNIX platforms."
)
set(OPENVDB_STATIC_LIBRARY_NAME "openvdb" CACHE STRING
  "The base name of the built static openvdb library. Prefixed by \"lib\"."
)

mark_as_advanced(
  OPENVDB_STATIC_LIBRARY_NAME
  OPENVDB_SHARED_LIBRARY_NAME
)

if(NOT OPENVDB_CORE_SHARED AND NOT OPENVDB_CORE_STATIC)
  message(FATAL_ERROR "Both static and shared core OpenVDB libraries have been disabled. "
    "At least one must be enabled when building the core library.")
endif()

#########################################################################

message(STATUS "----------------------------------------------------")
message(STATUS "------------- Configuring OpenVDBCore --------------")
message(STATUS "----------------------------------------------------")

##########################################################################

# Win32 checks - we don't set any explicit settings so allow for all build
# types, but warn in cases where they probably have not been intended

if(WIN32)
  if(VCPKG_TOOLCHAIN AND VCPKG_TARGET_TRIPLET)
    string(FIND ${VCPKG_TARGET_TRIPLET} "static" _BUILDING_STATIC_TRIPLET)
    if(_BUILDING_STATIC_TRIPLET EQUAL -1)
      # x64-windows
      if(OPENVDB_CORE_STATIC)
        # building the static lib - check to see if we've explicitly set /MD
        if(NOT CMAKE_MSVC_RUNTIME_LIBRARY OR NOT
          (CMAKE_MSVC_RUNTIME_LIBRARY STREQUAL MultiThreadedDLL OR
           CMAKE_MSVC_RUNTIME_LIBRARY STREQUAL MultiThreadedDebugDLL))
          # /MD not set, /MT will be used
          message(WARNING "Detected VCPKG toolchain is using a mismatching triplet for "
            "OpenVDB build artifacts. ${VCPKG_TARGET_TRIPLET} is dynamic, but OPENVDB_CORE_STATIC "
            "is ON. The static build of OpenVDB may not build correctly. It it recommended to only "
            "configure either the static or shared library on Windows in a single run of CMake.")
        endif()
      endif()
    else()
      # x64-windows-static
      if(OPENVDB_CORE_SHARED)
        # building the shared lib - check to see if we've explicitly set /MT
        if(NOT CMAKE_MSVC_RUNTIME_LIBRARY OR NOT
          (CMAKE_MSVC_RUNTIME_LIBRARY STREQUAL MultiThreaded OR
           CMAKE_MSVC_RUNTIME_LIBRARY STREQUAL MultiThreadedDebug))
          # /MT not set, /MD will be used
          message(WARNING "Detected VCPKG toolchain is using a mismatching triplet for "
            "OpenVDB build artifacts. ${VCPKG_TARGET_TRIPLET} is static, but OPENVDB_CORE_SHARED "
            "is ON. The shared build of OpenVDB may not build correctly. It it recommended to only "
            "configure either the static or shared library on Windows in a single run of CMake.")
        endif()
      endif()
    endif()
  endif()

  if(CMAKE_MSVC_RUNTIME_LIBRARY)
    if(CMAKE_MSVC_RUNTIME_LIBRARY STREQUAL "MultiThreaded" OR
       CMAKE_MSVC_RUNTIME_LIBRARY STREQUAL "MultiThreadedDebug")
      if(OPENVDB_CORE_SHARED)
         message(WARNING "Unexpected value for the Windows CRT with target build artifacts."
          "You are attempting to use the static CRT (/MT) with a dynamic configuration of OpenVDB."
          "This is not recommended and may cause failures.")
      endif()
    endif()
    if(CMAKE_MSVC_RUNTIME_LIBRARY STREQUAL "MultiThreadedDLL" OR
       CMAKE_MSVC_RUNTIME_LIBRARY STREQUAL "MultiThreadedDebugDLL")
      if(OPENVDB_CORE_STATIC)
         message(WARNING "Unexpected value for the Windows CRT with target build artifacts."
          "You are attempting to use the dyanmic CRT (/MD) with a static configuration of OpenVDB."
          "This is not recommended and may cause failures.")
      endif()
    endif()
  endif()
endif()

##########################################################################

# Collect and configure lib dependencies

if(OPENVDB_CORE_SHARED AND NOT Boost_USE_STATIC_LIBS)
  # @note  Both of these must be set for Boost 1.70 (VFX2020) to link against
  #        boost shared libraries (more specifically libraries built with -fPIC).
  #        http://boost.2283326.n4.nabble.com/CMake-config-scripts-broken-in-1-70-td4708957.html
  #        https://github.com/boostorg/boost_install/commit/160c7cb2b2c720e74463865ef0454d4c4cd9ae7c
  set(BUILD_SHARED_LIBS ON)
  set(Boost_USE_STATIC_LIBS OFF)
endif()

find_package(Boost ${MINIMUM_BOOST_VERSION} REQUIRED COMPONENTS iostreams)
if(OPENVDB_FUTURE_DEPRECATION AND FUTURE_MINIMUM_BOOST_VERSION)
  # The X.Y.Z boost version value isn't available until CMake 3.14
  set(FULL_BOOST_VERSION "${Boost_MAJOR_VERSION}.${Boost_MINOR_VERSION}.${Boost_SUBMINOR_VERSION}")
  if(${FULL_BOOST_VERSION} VERSION_LESS FUTURE_MINIMUM_BOOST_VERSION)
    message(DEPRECATION "Support for Boost versions < ${FUTURE_MINIMUM_BOOST_VERSION} "
      "is deprecated and will be removed.")
  endif()
endif()

find_package(TBB ${MINIMUM_TBB_VERSION} REQUIRED COMPONENTS tbb)
if(OPENVDB_FUTURE_DEPRECATION AND FUTURE_MINIMUM_TBB_VERSION)
  if(${Tbb_VERSION} VERSION_LESS FUTURE_MINIMUM_TBB_VERSION)
    message(DEPRECATION "Support for TBB versions < ${FUTURE_MINIMUM_TBB_VERSION} "
      "is deprecated and will be removed.")
  endif()
endif()

if(USE_IMATH_HALF)
  find_package(Imath CONFIG)
  if (NOT TARGET Imath::Imath)
    find_package(IlmBase ${MINIMUM_ILMBASE_VERSION} REQUIRED COMPONENTS Half)
    if(OPENVDB_FUTURE_DEPRECATION AND FUTURE_MINIMUM_ILMBASE_VERSION)
      if(${IlmBase_VERSION} VERSION_LESS FUTURE_MINIMUM_ILMBASE_VERSION)
        message(DEPRECATION "Support for IlmBase versions < ${FUTURE_MINIMUM_ILMBASE_VERSION} "
          "is deprecated and will be removed.")
      endif()
    endif()
  else()
    message(STATUS "Found Imath ${Imath_VERSION}")
  endif()
endif()

if(USE_LOG4CPLUS)
  # Find Log4CPlus libraries
  find_package(Log4cplus ${MINIMUM_LOG4CPLUS_VERSION} REQUIRED)
endif()

if(USE_BLOSC)
  # Find Blosc libraries
  find_package(Blosc ${MINIMUM_BLOSC_VERSION} REQUIRED)
  if(Blosc_VERSION)
    if(OPENVDB_FUTURE_DEPRECATION AND FUTURE_MINIMUM_BLOSC_VERSION)
      if(${Blosc_VERSION} VERSION_LESS FUTURE_MINIMUM_BLOSC_VERSION)
        message(DEPRECATION "Support for Blosc versions < ${FUTURE_MINIMUM_BLOSC_VERSION} "
          "is deprecated and will be removed.")
      endif()
    endif()
    # Print a warning if using of the blosc versions with regression issues
    # with Blosc 1.5.0 caches.
    if((Blosc_VERSION VERSION_GREATER_EQUAL 1.11.0 AND
        Blosc_VERSION VERSION_LESS 1.14.0) OR
       (Blosc_VERSION VERSION_GREATER_EQUAL 1.16.0 AND
        Blosc_VERSION VERSION_LESS 1.16.2))
      message(WARNING "The following Blosc versions are incompatible with the "
        "recommended builds of OpenVDB: [1.11.0 -> 1.14.0) [1.16.0, 1.16.1]. "
        "Found Blosc version '${Blosc_VERSION}' which falls in this range. We "
        "strongly recommend using the new future minimum version '${FUTURE_MINIMUM_BLOSC_VERSION}'")
    endif()
  endif()
else()
  message(WARNING "Blosc support is disabled. It is strongly recommended to "
    "enable blosc for optimal builds of OpenVDB and to support compatible "
    "serialization of other OpenVDB installations."
  )
endif()

if(USE_BLOSC OR USE_ZLIB)
  if(USE_STATIC_DEPENDENCIES)
    set(_ZLIB_ORIG_CMAKE_FIND_LIBRARY_SUFFIXES ${CMAKE_FIND_LIBRARY_SUFFIXES})
    if(MSVC)
      set(CMAKE_FIND_LIBRARY_SUFFIXES ".lib")
    else()
      set(CMAKE_FIND_LIBRARY_SUFFIXES ".a")
    endif()
  endif()
  find_package(ZLIB ${MINIMUM_ZLIB_VERSION} REQUIRED)
  if(USE_STATIC_DEPENDENCIES)
    set(CMAKE_FIND_LIBRARY_SUFFIXES ${_ZLIB_ORIG_CMAKE_FIND_LIBRARY_SUFFIXES})
    unset(_ZLIB_ORIG_CMAKE_FIND_LIBRARY_SUFFIXES)
  endif()
endif()

if(UNIX)
  find_package(Threads REQUIRED)
endif()

# Set deps. Note that the order here is important. If we're building against
# Houdini 17.5 or later we must include IlmBase deps first to ensure the users
# chosen namespaced headers are correctly prioritized. Otherwise other include
# paths from shared installs (including houdini) may pull in the wrong headers

set(OPENVDB_CORE_DEPENDENT_LIBS "")

if(USE_IMATH_HALF)
  list(APPEND OPENVDB_CORE_DEPENDENT_LIBS
    $<TARGET_NAME_IF_EXISTS:IlmBase::Half> $<TARGET_NAME_IF_EXISTS:Imath::Imath>)
endif()

# We then choose to pull in TBB. If building aganst Houdini, TBB should
# always be pulled from there (we should always be using the version of TBB
# shipped with Houdini).

list(APPEND OPENVDB_CORE_DEPENDENT_LIBS TBB::tbb)

if(USE_LOG4CPLUS)
  list(APPEND OPENVDB_CORE_DEPENDENT_LIBS Log4cplus::log4cplus)
endif()

# @todo blosc and zlib should be hidden (privately linked in):
# See FindOpenVDB.cmake
# @warning If building against Houdini these should be picked up from the
# Houdini installation. If a custom version of EXR is in use, be careful
# that zlib/blosc headers/libs are not also in the same location e.g.
# /usr/local

if(USE_BLOSC)
  list(APPEND OPENVDB_CORE_DEPENDENT_LIBS Blosc::blosc)
endif()

if(USE_BLOSC OR USE_ZLIB)
  list(APPEND OPENVDB_CORE_DEPENDENT_LIBS ZLIB::ZLIB)
endif()

if(UNIX)
  list(APPEND OPENVDB_CORE_DEPENDENT_LIBS Threads::Threads)
endif()

# Pull in Boost last as houdini's boost (hboost) is fully namespaced and libs
# are renamed too. Boost can be pulled in at any time, but do it last so that,
# if it's in a shared place (like /usr/local) it doesn't accidently pull in
# other headers.

list(APPEND OPENVDB_CORE_DEPENDENT_LIBS Boost::iostreams)

if(WIN32)
  # Boost headers contain #pragma commands on Windows which causes Boost
  # libraries to be linked in automatically. Custom boost installations
  # may find that these naming conventions don't always match and can
  # cause linker errors. This option disables this feature of Boost. Note
  # -DBOOST_ALL_NO_LIB can also be provided manually.
  if(OPENVDB_DISABLE_BOOST_IMPLICIT_LINKING)
      list(APPEND OPENVDB_CORE_DEPENDENT_LIBS
        Boost::disable_autolinking  # add -DBOOST_ALL_NO_LIB
      )
  endif()
endif()

##########################################################################

##### Core library configuration

# Configure the version header

if(USE_IMATH_HALF)
  set(OPENVDB_USE_IMATH_HALF 1)
endif()
if(USE_ZLIB)
  set(OPENVDB_USE_ZLIB 1)
  if(USE_BLOSC)
    set(OPENVDB_USE_BLOSC 1)
  endif()
endif()
if(USE_EXPLICIT_INSTANTIATION)
  set(OPENVDB_USE_EXPLICIT_INSTANTIATION 1)
endif()

# Configure VDB version in the form: ("%02x%02x%04x", major, minor, patch)
math(EXPR OPENVDB_PACKED_VERSION "${OpenVDB_MAJOR_VERSION} << 24")
math(EXPR OPENVDB_PACKED_VERSION "${OPENVDB_PACKED_VERSION} | ((${OpenVDB_MINOR_VERSION} & 0xFF) << 16)")
math(EXPR OPENVDB_PACKED_VERSION "${OPENVDB_PACKED_VERSION} | (${OpenVDB_PATCH_VERSION} & 0xFFFF)")

if(Imath_VERSION)
  set(OPENVDB_IMATH_VERSION ${Imath_VERSION})
endif()

# Configure explicit instantiation trees and extern template declarations
if(USE_EXPLICIT_INSTANTIATION)
  # Define the list of OpenVDB trees for which to use explicit instantiation
  # @note The tree definition is expected to be available when including openvdb/openvdb.h

  set(OPENVDB_LIBRARY_INSTANTIATION_REAL_TREES
    FloatTree
    DoubleTree
  )

  set(OPENVDB_LIBRARY_INSTANTIATION_NUMERIC_TREES
    Int32Tree
    Int64Tree
    ${OPENVDB_LIBRARY_INSTANTIATION_REAL_TREES}
  )

  set(OPENVDB_LIBRARY_INSTANTIATION_VEC3_TREES
    Vec3STree
    Vec3DTree
    Vec3ITree
  )

  set(OPENVDB_LIBRARY_INSTANTIATION_VOLUME_TREES
    BoolTree
    ${OPENVDB_LIBRARY_INSTANTIATION_NUMERIC_TREES}
    ${OPENVDB_LIBRARY_INSTANTIATION_VEC3_TREES}
  )

  set(OPENVDB_LIBRARY_INSTANTIATION_ALL_TREES
    MaskTree
    points::PointDataTree
    ${OPENVDB_LIBRARY_INSTANTIATION_VOLUME_TREES}
  )

  # Write all the template instantiations into strings to inject into version.h
  # The "Function" itself is an argument provided by the OPENVDB_*_TREE_INSTANTIATE macros

  set(TEMPLATE_STR " \\\n    OPENVDB_INSTANTIATE Function")
  foreach(TREE ${OPENVDB_LIBRARY_INSTANTIATION_ALL_TREES})
    if(${TREE} IN_LIST OPENVDB_LIBRARY_INSTANTIATION_REAL_TREES)
      string(APPEND OPENVDB_REAL_TREE_INSTANTIATIONS "${TEMPLATE_STR}(${TREE});")
    endif()
    if(${TREE} IN_LIST OPENVDB_LIBRARY_INSTANTIATION_NUMERIC_TREES)
      string(APPEND OPENVDB_NUMERIC_TREE_INSTANTIATIONS "${TEMPLATE_STR}(${TREE});")
    endif()
    if(${TREE} IN_LIST OPENVDB_LIBRARY_INSTANTIATION_VEC3_TREES)
      string(APPEND OPENVDB_VEC3_TREE_INSTANTIATIONS "${TEMPLATE_STR}(${TREE});")
    endif()
    if(${TREE} IN_LIST OPENVDB_LIBRARY_INSTANTIATION_VOLUME_TREES)
      string(APPEND OPENVDB_VOLUME_TREE_INSTANTIATIONS "${TEMPLATE_STR}(${TREE});")
    endif()
    string(APPEND OPENVDB_ALL_TREE_INSTANTIATIONS "${TEMPLATE_STR}(${TREE});")
  endforeach()
endif()

configure_file(version.h.in openvdb/version.h)

##########################################################################

set(OPENVDB_LIBRARY_SOURCE_FILES
  Grid.cc
  io/Archive.cc
  io/Compression.cc
  io/DelayedLoadMetadata.cc
  io/File.cc
  io/GridDescriptor.cc
  io/Queue.cc
  io/Stream.cc
  io/TempFile.cc
  math/Half.cc
  math/Maps.cc
  math/Proximity.cc
  math/QuantizedUnitVec.cc
  math/Transform.cc
  Metadata.cc
  MetaMap.cc
  openvdb.cc
  Platform.cc
  points/AttributeArray.cc
  points/AttributeArrayString.cc
  points/AttributeGroup.cc
  points/AttributeSet.cc
  points/StreamCompression.cc
  points/points.cc
  util/Formats.cc
  util/Util.cc
)

set(OPENVDB_LIBRARY_INCLUDE_FILES
  Exceptions.h
  Grid.h
  Metadata.h
  MetaMap.h
  openvdb.h
  Platform.h
  PlatformConfig.h
  Types.h
  TypeList.h
)

set(OPENVDB_LIBRARY_IO_INCLUDE_FILES
  io/Archive.h
  io/Compression.h
  io/DelayedLoadMetadata.h
  io/File.h
  io/GridDescriptor.h
  io/io.h
  io/Queue.h
  io/Stream.h
  io/TempFile.h
)

set(OPENVDB_LIBRARY_MATH_INCLUDE_FILES
  math/BBox.h
  math/ConjGradient.h
  math/Coord.h
  math/DDA.h
  math/FiniteDifference.h
  math/Half.h
  math/HalfLimits.h
  math/LegacyFrustum.h
  math/Maps.h
  math/Mat.h
  math/Mat3.h
  math/Mat4.h
  math/Math.h
  math/Operators.h
  math/Proximity.h
  math/QuantizedUnitVec.h
  math/Quat.h
  math/Ray.h
  math/Stats.h
  math/Stencils.h
  math/Transform.h
  math/Tuple.h
  math/Vec2.h
  math/Vec3.h
  math/Vec4.h
)

set(OPENVDB_LIBRARY_POINTS_INCLUDE_FILES
  points/AttributeArray.h
  points/AttributeArrayString.h
  points/AttributeGroup.h
  points/AttributeSet.h
  points/IndexFilter.h
  points/IndexIterator.h
  points/PointAdvect.h
  points/PointAttribute.h
  points/PointConversion.h
  points/PointCount.h
  points/PointDataGrid.h
  points/PointDelete.h
  points/PointGroup.h
  points/PointMask.h
  points/PointMove.h
<<<<<<< HEAD
  points/PointRasterize.h
=======
  points/PointRasterizeSDF.h
  points/PointRasterizeTrilinear.h
>>>>>>> 48dcb9e8
  points/PointSample.h
  points/PointScatter.h
  points/PointStatistics.h
  points/PointTransfer.h
  points/StreamCompression.h
)

set(OPENVDB_LIBRARY_TOOLS_INCLUDE_FILES
  tools/Activate.h
  tools/ChangeBackground.h
  tools/Clip.h
  tools/Composite.h
  tools/Count.h
  tools/Dense.h
  tools/DenseSparseTools.h
  tools/Diagnostics.h
  tools/FastSweeping.h
  tools/Filter.h
  tools/FindActiveValues.h
  tools/GridOperators.h
  tools/GridTransformer.h
  tools/Interpolation.h
  tools/LevelSetAdvect.h
  tools/LevelSetFilter.h
  tools/LevelSetFracture.h
  tools/LevelSetMeasure.h
  tools/LevelSetMorph.h
  tools/LevelSetPlatonic.h
  tools/LevelSetRebuild.h
  tools/LevelSetSphere.h
  tools/LevelSetTracker.h
  tools/LevelSetUtil.h
  tools/Mask.h
  tools/Merge.h
  tools/MeshToVolume.h
  tools/Morphology.h
  tools/MultiResGrid.h
  tools/NodeVisitor.h
  tools/ParticleAtlas.h
  tools/ParticlesToLevelSet.h
  tools/PointAdvect.h
  tools/PointIndexGrid.h
  tools/PointPartitioner.h
  tools/PointScatter.h
  tools/PointsToMask.h
  tools/PoissonSolver.h
  tools/PotentialFlow.h
  tools/Prune.h
  tools/RayIntersector.h
  tools/RayTracer.h
  tools/SignedFloodFill.h
  tools/Statistics.h
  tools/TopologyToLevelSet.h
  tools/ValueTransformer.h
  tools/VectorTransformer.h
  tools/VelocityFields.h
  tools/VolumeAdvect.h
  tools/VolumeToMesh.h
  tools/VolumeToSpheres.h
)

set(OPENVDB_LIBRARY_TREE_INCLUDE_FILES
  tree/InternalNode.h
  tree/Iterator.h
  tree/LeafBuffer.h
  tree/LeafManager.h
  tree/LeafNode.h
  tree/LeafNodeBool.h
  tree/LeafNodeMask.h
  tree/NodeManager.h
  tree/NodeUnion.h
  tree/RootNode.h
  tree/Tree.h
  tree/TreeIterator.h
  tree/ValueAccessor.h
)

set(OPENVDB_LIBRARY_UTIL_INCLUDE_FILES
  util/CpuTimer.h
  util/ExplicitInstantiation.h
  util/Formats.h
  util/logging.h
  util/MapsUtil.h
  util/Name.h
  util/NodeMasks.h
  util/NullInterrupter.h
  util/PagedArray.h
  util/Util.h
)

set(OPENVDB_LIBRARY_THREAD_INCLUDE_FILES
  thread/Threading.h
)

##########################################################################

# Configure auto-generation of explicit template definition translation units

if(USE_EXPLICIT_INSTANTIATION)
  # Define the list of headers for which to generate new translation units.
  # Not all the tools headers have instantiations currently, but they are
  # inexpensive to generate in this case.
  set(OPENVDB_LIBRARY_INSTANTIATION_HEADERS
    ${OPENVDB_LIBRARY_TOOLS_INCLUDE_FILES}
  )

  # A new source file is generated by CMake for every header
  # into a new instantiations subdir.
  file(MAKE_DIRECTORY ${CMAKE_CURRENT_BINARY_DIR}/instantiations)
  foreach(HEADER ${OPENVDB_LIBRARY_INSTANTIATION_HEADERS})
    # String replace to extract the name from the header filepath
    # "tools/Activate.h" => "Activate"
    string(REGEX REPLACE "^.*/(.*).h" "\\1" NAME ${HEADER})

    # Make name upper case "Activate" => "ACTIVATE"
    string(TOUPPER ${NAME} UPPER_NAME)

    # Define the source file location - "<binary_dir>/instantiations/Activate.cc"
    set(INSTANTIATE_SOURCE "${CMAKE_CURRENT_BINARY_DIR}/instantiations/${NAME}.cc")

    # The auto-generated file holds the instantiate define and the header
    # which contains all the functions to be explicitly instantiated.
    file(WRITE ${INSTANTIATE_SOURCE}
      "#define OPENVDB_INSTANTIATE_${UPPER_NAME}\n"
      "#include <openvdb/${HEADER}>\n"
    )

    # Add to the list of library source files
    # (prepend as instantiations tend to be slow to compile).
    list(PREPEND OPENVDB_LIBRARY_SOURCE_FILES ${INSTANTIATE_SOURCE})
  endforeach()
endif()

##########################################################################

# @todo CMake >= 3.12, use an object library to consolidate shared/static
# builds. There are limitations with earlier versions of CMake when used with
# imported targets.

if(OPENVDB_CORE_SHARED)
  add_library(openvdb_shared SHARED ${OPENVDB_LIBRARY_SOURCE_FILES})
endif()

if(OPENVDB_CORE_STATIC)
  add_library(openvdb_static STATIC ${OPENVDB_LIBRARY_SOURCE_FILES})
endif()

# Alias either the shared or static library to the generic OpenVDB
# target. Dependent components should use this target to build against
# such that they are always able to find a valid build of OpenVDB

if(OPENVDB_CORE_SHARED)
  add_library(openvdb ALIAS openvdb_shared)
else()
  add_library(openvdb ALIAS openvdb_static)
endif()


##########################################################################

# Configure (static and shared lib) C flags

# Private defines (not inherited by dependent projects)
list(APPEND OPENVDB_CORE_PRIVATE_DEFINES -DOPENVDB_PRIVATE)

if(MINGW)
  list(APPEND OPENVDB_CORE_PUBLIC_DEFINES -D_USE_MATH_DEFINES)
endif()

if(WIN32)
  if(USE_IMATH_HALF)
    # @note OPENVDB_OPENEXR_STATICLIB is old functionality and should be removed
    if(ILMBASE_USE_STATIC_LIBS OR ("${ILMBASE_Half_LIB_TYPE}" STREQUAL STATIC))
      list(APPEND OPENVDB_CORE_PUBLIC_DEFINES -DOPENVDB_OPENEXR_STATICLIB)
    endif()
  endif()
endif()

if(USE_LOG4CPLUS)
  list(APPEND OPENVDB_CORE_PUBLIC_DEFINES -DOPENVDB_USE_LOG4CPLUS)
endif()

##########################################################################

# Configure static build

if(OPENVDB_CORE_STATIC)
  target_include_directories(openvdb_static
    PUBLIC ../ ${CMAKE_CURRENT_BINARY_DIR} ${CMAKE_CURRENT_BINARY_DIR}/openvdb
    PRIVATE .
  )

  target_compile_definitions(openvdb_static
    PUBLIC ${OPENVDB_CORE_PUBLIC_DEFINES} -DOPENVDB_STATICLIB
    PRIVATE ${OPENVDB_CORE_PRIVATE_DEFINES}
  )

  target_link_libraries(openvdb_static
    PUBLIC ${OPENVDB_CORE_DEPENDENT_LIBS}
  )

  set_target_properties(openvdb_static
    PROPERTIES OUTPUT_NAME ${OPENVDB_STATIC_LIBRARY_NAME})

  if(MSVC)
    if(NOT CMAKE_MSVC_RUNTIME_LIBRARY)
      # NOTE: MSVC_RUNTIME_LIBRARY does not propagate to targets, so
      # also add it explicitly as a compile option
      set_target_properties(openvdb_static PROPERTIES
        MSVC_RUNTIME_LIBRARY "MultiThreaded$<$<CONFIG:Debug>:Debug>")
      target_compile_options(openvdb_static PUBLIC
        "$<$<COMPILE_LANG_AND_ID:CXX,MSVC>:/MT$<$<CONFIG:Debug>:d>>")
    endif()
    set_target_properties(openvdb_static PROPERTIES PREFIX "lib")
  endif()
endif()

# Configure shared build

if(OPENVDB_CORE_SHARED)
  target_include_directories(openvdb_shared
    PUBLIC ../ ${CMAKE_CURRENT_BINARY_DIR} ${CMAKE_CURRENT_BINARY_DIR}/openvdb
    PRIVATE .
  )

  target_compile_definitions(openvdb_shared
    PUBLIC ${OPENVDB_CORE_PUBLIC_DEFINES} -DOPENVDB_DLL
    PRIVATE ${OPENVDB_CORE_PRIVATE_DEFINES}
  )

  target_link_libraries(openvdb_shared
    PUBLIC ${OPENVDB_CORE_DEPENDENT_LIBS}
  )

  set_target_properties(openvdb_shared
    PROPERTIES
      OUTPUT_NAME ${OPENVDB_SHARED_LIBRARY_NAME}
      SOVERSION ${OpenVDB_MAJOR_VERSION}.${OpenVDB_MINOR_VERSION}
      VERSION ${OpenVDB_MAJOR_VERSION}.${OpenVDB_MINOR_VERSION}.${OpenVDB_PATCH_VERSION})

  if(MSVC)
    if(NOT CMAKE_MSVC_RUNTIME_LIBRARY)
      # NOTE: MSVC_RUNTIME_LIBRARY does not propagate to targets, so
      # also add it explicitly as a compile option
      set_target_properties(openvdb_shared PROPERTIES
        MSVC_RUNTIME_LIBRARY "MultiThreaded$<$<CONFIG:Debug>:Debug>DLL")
      target_compile_options(openvdb_shared PUBLIC
        "$<$<COMPILE_LANG_AND_ID:CXX,MSVC>:/MD$<$<CONFIG:Debug>:d>>")
    endif()
  endif()
endif()

##########################################################################

# Installation

if(OPENVDB_CORE_STATIC)
  install(TARGETS openvdb_static
    RUNTIME DESTINATION ${CMAKE_INSTALL_BINDIR}
    LIBRARY DESTINATION ${CMAKE_INSTALL_LIBDIR}
    ARCHIVE DESTINATION ${CMAKE_INSTALL_LIBDIR}
  )
endif()

if(OPENVDB_CORE_SHARED)
  install(TARGETS openvdb_shared
    RUNTIME DESTINATION ${CMAKE_INSTALL_BINDIR}
    LIBRARY DESTINATION ${CMAKE_INSTALL_LIBDIR}
    ARCHIVE DESTINATION ${CMAKE_INSTALL_LIBDIR}
  )
endif()

install(FILES ${OPENVDB_LIBRARY_INCLUDE_FILES} DESTINATION ${CMAKE_INSTALL_INCLUDEDIR}/openvdb)
install(FILES ${CMAKE_CURRENT_BINARY_DIR}/openvdb/version.h DESTINATION ${CMAKE_INSTALL_INCLUDEDIR}/openvdb)
install(FILES ${OPENVDB_LIBRARY_IO_INCLUDE_FILES} DESTINATION ${CMAKE_INSTALL_INCLUDEDIR}/openvdb/io)
install(FILES ${OPENVDB_LIBRARY_MATH_INCLUDE_FILES} DESTINATION ${CMAKE_INSTALL_INCLUDEDIR}/openvdb/math)
install(FILES ${OPENVDB_LIBRARY_POINTS_INCLUDE_FILES} DESTINATION ${CMAKE_INSTALL_INCLUDEDIR}/openvdb/points)
install(FILES ${OPENVDB_LIBRARY_TOOLS_INCLUDE_FILES} DESTINATION ${CMAKE_INSTALL_INCLUDEDIR}/openvdb/tools)
install(FILES ${OPENVDB_LIBRARY_TREE_INCLUDE_FILES} DESTINATION ${CMAKE_INSTALL_INCLUDEDIR}/openvdb/tree)
install(FILES ${OPENVDB_LIBRARY_UTIL_INCLUDE_FILES} DESTINATION ${CMAKE_INSTALL_INCLUDEDIR}/openvdb/util)
install(FILES ${OPENVDB_LIBRARY_THREAD_INCLUDE_FILES} DESTINATION ${CMAKE_INSTALL_INCLUDEDIR}/openvdb/thread)<|MERGE_RESOLUTION|>--- conflicted
+++ resolved
@@ -449,12 +449,9 @@
   points/PointGroup.h
   points/PointMask.h
   points/PointMove.h
-<<<<<<< HEAD
-  points/PointRasterize.h
-=======
+  points/PointRasterizeFrustum.h
   points/PointRasterizeSDF.h
   points/PointRasterizeTrilinear.h
->>>>>>> 48dcb9e8
   points/PointSample.h
   points/PointScatter.h
   points/PointStatistics.h
